include("../src/IterativeSolvers.jl")
using IterativeSolvers
using Base.Test
n=10
A=randn(n,n)
A=A+A' #Real and symmetric

v = eigvals(A)
#Simple methods
println("Power iteration")
k = maximum(v) > abs(minimum(v)) ? maximum(v) : minimum(v)
l = ev_power(A, 2000, sqrt(eps()))[1].val
println([k l])
println("Deviation: ", abs(k-l))
@test_approx_eq_eps k l sqrt(eps())

println("Inverse iteration")
ev_rand = v[1+int(rand()*(n-1))] #Pick random eigenvalue
l = ev_ii(A, ev_rand*(1+(rand()-.5)/n), 2000, sqrt(eps()))[1].val
println([ev_rand l])
println("Deviation: ", abs(ev_rand-l))
@test_approx_eq_eps ev_rand l sqrt(eps())

#XXX broken?
#println("Rayleigh quotient iteration")
#l = ev_rqi(A, ev_rand, 2000, sqrt(eps())).val
#println([ev_rand l])
#println("Deviation: ", abs(ev_rand-l))
#@test_approx_eq_eps ev_rand l sqrt(eps())



#Lanczos methods
println("Lanczos eigenvalues computation")
w, = eigvals_lanczos(A)
println([v w])
println("Deviation: ", norm(v-w))
#XXX failing! @test_approx_eq v w



m = 6
B = randn(n, m)

println("Golub-Kahan-Lanczos singular values computation")
v = svdvals(B)
w = svdvals_gkl(B)
println([v w])
println("Deviation: ", norm(v-w))
@test_approx_eq v w

<<<<<<< HEAD

#Conjugate gradients
#XXX failing include("cg.jl")
=======
#GMRES
n = 10;
for T in (Float64,Complex{Float64})
    A = rand(T,n,n)
    L = rand(T,n,n)
    R = rand(T,n,n)
    b = rand(T,n)

    println("GMRES $T")
    x = gmres(A, b; M1 = L, M2 = R)
    println([A*x b])
    println("Deviation: ", norm(A*x-b))
    @test_approx_eq A*x b

    println("GMRES Sparse $T")
    A = sparse(A);
    L = sparse(L);
    R = sparse(R);
    x = gmres(A, b; M1 = L, M2 = R)
    println([A*x b])
    println("Deviation: ", norm(A*x-b))
    @test_approx_eq A*x b
end
>>>>>>> 8a330468
<|MERGE_RESOLUTION|>--- conflicted
+++ resolved
@@ -49,11 +49,9 @@
 println("Deviation: ", norm(v-w))
 @test_approx_eq v w
 
-<<<<<<< HEAD
-
 #Conjugate gradients
 #XXX failing include("cg.jl")
-=======
+
 #GMRES
 n = 10;
 for T in (Float64,Complex{Float64})
@@ -77,4 +75,3 @@
     println("Deviation: ", norm(A*x-b))
     @test_approx_eq A*x b
 end
->>>>>>> 8a330468
